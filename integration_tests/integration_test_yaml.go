/*
Copyright 2018 Google LLC

Licensed under the Apache License, Version 2.0 (the "License");
you may not use this file except in compliance with the License.
You may obtain a copy of the License at

    http://www.apache.org/licenses/LICENSE-2.0

Unless required by applicable law or agreed to in writing, software
distributed under the License is distributed on an "AS IS" BASIS,
WITHOUT WARRANTIES OR CONDITIONS OF ANY KIND, either express or implied.
See the License for the specific language governing permissions and
limitations under the License.
*/

package main

import (
	"fmt"

	"gopkg.in/yaml.v2"
)

const (
	executorImage           = "executor-image"
	executorCommand         = "/kbuild/executor"
	dockerImage             = "gcr.io/cloud-builders/docker"
	ubuntuImage             = "ubuntu"
	testRepo                = "gcr.io/kbuild-test/"
	dockerPrefix            = "docker-"
	kbuildPrefix            = "kbuild-"
	daemonPrefix            = "daemon://"
	containerDiffOutputFile = "container-diff.json"
	kbuildTestBucket        = "kbuild-test-bucket"
	buildcontextPath        = "/workspace/integration_tests"
	dockerfilesPath         = "/workspace/integration_tests/dockerfiles"
)

var fileTests = []struct {
	description         string
	dockerfilePath      string
	configPath          string
	dockerContext       string
	kbuildContext       string
	kbuildContextBucket bool
	repo                string
}{
	{
		description:    "test extract filesystem",
		dockerfilePath: "/workspace/integration_tests/dockerfiles/Dockerfile_test_extract_fs",
		configPath:     "/workspace/integration_tests/dockerfiles/config_test_extract_fs.json",
		dockerContext:  dockerfilesPath,
		kbuildContext:  dockerfilesPath,
		repo:           "extract-filesystem",
	},
	{
		description:    "test run",
		dockerfilePath: "/workspace/integration_tests/dockerfiles/Dockerfile_test_run",
		configPath:     "/workspace/integration_tests/dockerfiles/config_test_run.json",
		dockerContext:  dockerfilesPath,
		kbuildContext:  dockerfilesPath,
		repo:           "test-run",
	},
	{
		description:    "test run no files changed",
		dockerfilePath: "/workspace/integration_tests/dockerfiles/Dockerfile_test_run_2",
		configPath:     "/workspace/integration_tests/dockerfiles/config_test_run_2.json",
		dockerContext:  dockerfilesPath,
		kbuildContext:  dockerfilesPath,
		repo:           "test-run-2",
	},
	{
		description:    "test copy",
		dockerfilePath: "/workspace/integration_tests/dockerfiles/Dockerfile_test_copy",
		configPath:     "/workspace/integration_tests/dockerfiles/config_test_copy.json",
		dockerContext:  buildcontextPath,
		kbuildContext:  buildcontextPath,
		repo:           "test-copy",
	},
	{
		description:         "test bucket build context",
		dockerfilePath:      "/workspace/integration_tests/dockerfiles/Dockerfile_test_copy",
		configPath:          "/workspace/integration_tests/dockerfiles/config_test_bucket_buildcontext.json",
		dockerContext:       buildcontextPath,
		kbuildContext:       kbuildTestBucket,
		kbuildContextBucket: true,
		repo:                "test-bucket-buildcontext",
	},
	{
		description:    "test workdir",
		dockerfilePath: "/workspace/integration_tests/dockerfiles/Dockerfile_test_workdir",
		configPath:     "/workspace/integration_tests/dockerfiles/config_test_workdir.json",
		dockerContext:  buildcontextPath,
		kbuildContext:  buildcontextPath,
		repo:           "test-workdir",
	},
}

var structureTests = []struct {
	description           string
	dockerfilePath        string
	structureTestYamlPath string
	dockerBuildContext    string
	kbuildContext         string
	repo                  string
}{
	{
		description:           "test env",
		dockerfilePath:        "/workspace/integration_tests/dockerfiles/Dockerfile_test_env",
		repo:                  "test-env",
		dockerBuildContext:    dockerfilesPath,
		kbuildContext:         dockerfilesPath,
		structureTestYamlPath: "/workspace/integration_tests/dockerfiles/test_env.yaml",
	},
	{
		description:           "test metadata",
		dockerfilePath:        "/workspace/integration_tests/dockerfiles/Dockerfile_test_metadata",
		repo:                  "test-metadata",
		dockerBuildContext:    dockerfilesPath,
		kbuildContext:         dockerfilesPath,
		structureTestYamlPath: "/workspace/integration_tests/dockerfiles/test_metadata.yaml",
	},
	{
		description:           "test user command",
		dockerfilePath:        "/workspace/integration_tests/dockerfiles/Dockerfile_test_user_run",
		repo:                  "test-user",
		dockerBuildContext:    dockerfilesPath,
		kbuildContext:         dockerfilesPath,
		structureTestYamlPath: "/workspace/integration_tests/dockerfiles/test_user.yaml",
	},
}

type step struct {
	Name string
	Args []string
	Env  []string
}

type testyaml struct {
	Steps []step
}

<<<<<<< HEAD
=======
var executorImage = "executor-image"
var dockerImage = "gcr.io/cloud-builders/docker"
var ubuntuImage = "ubuntu"
var testRepo = "gcr.io/kbuild-test/"
var dockerPrefix = "docker-"
var kbuildPrefix = "kbuild-"
var daemonPrefix = "daemon://"
var containerDiffOutputFile = "container-diff.json"

>>>>>>> 3984d44a
func main() {

	// First, copy container-diff in
	containerDiffStep := step{
		Name: "gcr.io/cloud-builders/gsutil",
		Args: []string{"cp", "gs://container-diff/latest/container-diff-linux-amd64", "."},
	}
	containerDiffPermissions := step{
		Name: ubuntuImage,
		Args: []string{"chmod", "+x", "container-diff-linux-amd64"},
	}
	structureTestsStep := step{
		Name: "gcr.io/cloud-builders/gsutil",
		Args: []string{"cp", "gs://container-structure-test/latest/container-structure-test", "."},
	}
	structureTestPermissions := step{
		Name: ubuntuImage,
		Args: []string{"chmod", "+x", "container-structure-test"},
	}

	GCSBucketTarBuildContext := step{
		Name: ubuntuImage,
		Args: []string{"tar", "-C", "/workspace/integration_tests/", "-cf", "/workspace/kbuild.tar", "."},
	}
	uploadTarBuildContext := step{
		Name: "gcr.io/cloud-builders/gsutil",
		Args: []string{"cp", "/workspace/kbuild.tar", "gs://kbuild-test-bucket/"},
	}

	// Build executor image
	buildExecutorImage := step{
		Name: dockerImage,
		Args: []string{"build", "-t", executorImage, "-f", "deploy/Dockerfile", "."},
	}
	y := testyaml{
		Steps: []step{containerDiffStep, containerDiffPermissions, structureTestsStep, structureTestPermissions, GCSBucketTarBuildContext, uploadTarBuildContext, buildExecutorImage},
	}
	for _, test := range fileTests {
		// First, build the image with docker
		dockerImageTag := testRepo + dockerPrefix + test.repo
		dockerBuild := step{
			Name: dockerImage,
			Args: []string{"build", "-t", dockerImageTag, "-f", test.dockerfilePath, test.dockerContext},
		}

		// Then, buld the image with kbuild
		kbuildImage := testRepo + kbuildPrefix + test.repo
		contextFlag := "--context"
		if test.kbuildContextBucket {
			contextFlag = "--bucket"
		}
		kbuild := step{
			Name: executorImage,
<<<<<<< HEAD
			Args: []string{executorCommand, "--destination", kbuildImage, "--dockerfile", test.dockerfilePath, contextFlag, test.kbuildContext},
=======
			Args: []string{"--destination", kbuildImage, "--dockerfile", test.dockerfilePath, "--context", test.context},
>>>>>>> 3984d44a
		}

		// Pull the kbuild image
		pullKbuildImage := step{
			Name: dockerImage,
			Args: []string{"pull", kbuildImage},
		}

		daemonDockerImage := daemonPrefix + dockerImageTag
		daemonKbuildImage := daemonPrefix + kbuildImage
		// Run container diff on the images
		args := "container-diff-linux-amd64 diff " + daemonDockerImage + " " + daemonKbuildImage + " --type=file -j >" + containerDiffOutputFile
		containerDiff := step{
			Name: ubuntuImage,
			Args: []string{"sh", "-c", args},
			Env:  []string{"PATH=/workspace:/bin"},
		}

		catContainerDiffOutput := step{
			Name: ubuntuImage,
			Args: []string{"cat", containerDiffOutputFile},
		}
		compareOutputs := step{
			Name: ubuntuImage,
			Args: []string{"cmp", test.configPath, containerDiffOutputFile},
		}

		y.Steps = append(y.Steps, dockerBuild, kbuild, pullKbuildImage, containerDiff, catContainerDiffOutput, compareOutputs)
	}

	for _, test := range structureTests {

		// First, build the image with docker
		dockerImageTag := testRepo + dockerPrefix + test.repo
		dockerBuild := step{
			Name: dockerImage,
			Args: []string{"build", "-t", dockerImageTag, "-f", test.dockerfilePath, test.dockerBuildContext},
		}

		// Build the image with kbuild
		kbuildImage := testRepo + kbuildPrefix + test.repo
		kbuild := step{
			Name: executorImage,
<<<<<<< HEAD
			Args: []string{executorCommand, "--destination", kbuildImage, "--dockerfile", test.dockerfilePath, "--context", test.kbuildContext},
=======
			Args: []string{"--destination", kbuildImage, "--dockerfile", test.dockerfilePath},
>>>>>>> 3984d44a
		}
		// Pull the kbuild image
		pullKbuildImage := step{
			Name: dockerImage,
			Args: []string{"pull", kbuildImage},
		}
		// Run structure tests on the kbuild and docker image
		args := "container-structure-test -image " + kbuildImage + " " + test.structureTestYamlPath
		structureTest := step{
			Name: ubuntuImage,
			Args: []string{"sh", "-c", args},
			Env:  []string{"PATH=/workspace:/bin"},
		}
		args = "container-structure-test -image " + dockerImageTag + " " + test.structureTestYamlPath
		dockerStructureTest := step{
			Name: ubuntuImage,
			Args: []string{"sh", "-c", args},
			Env:  []string{"PATH=/workspace:/bin"},
		}

		y.Steps = append(y.Steps, dockerBuild, kbuild, pullKbuildImage, structureTest, dockerStructureTest)
	}

	d, _ := yaml.Marshal(&y)
	fmt.Println(string(d))
}<|MERGE_RESOLUTION|>--- conflicted
+++ resolved
@@ -141,18 +141,6 @@
 	Steps []step
 }
 
-<<<<<<< HEAD
-=======
-var executorImage = "executor-image"
-var dockerImage = "gcr.io/cloud-builders/docker"
-var ubuntuImage = "ubuntu"
-var testRepo = "gcr.io/kbuild-test/"
-var dockerPrefix = "docker-"
-var kbuildPrefix = "kbuild-"
-var daemonPrefix = "daemon://"
-var containerDiffOutputFile = "container-diff.json"
-
->>>>>>> 3984d44a
 func main() {
 
 	// First, copy container-diff in
@@ -206,11 +194,7 @@
 		}
 		kbuild := step{
 			Name: executorImage,
-<<<<<<< HEAD
-			Args: []string{executorCommand, "--destination", kbuildImage, "--dockerfile", test.dockerfilePath, contextFlag, test.kbuildContext},
-=======
-			Args: []string{"--destination", kbuildImage, "--dockerfile", test.dockerfilePath, "--context", test.context},
->>>>>>> 3984d44a
+			Args: []string{"--destination", kbuildImage, "--dockerfile", test.dockerfilePath, contextFlag, test.kbuildContext},
 		}
 
 		// Pull the kbuild image
@@ -254,11 +238,7 @@
 		kbuildImage := testRepo + kbuildPrefix + test.repo
 		kbuild := step{
 			Name: executorImage,
-<<<<<<< HEAD
-			Args: []string{executorCommand, "--destination", kbuildImage, "--dockerfile", test.dockerfilePath, "--context", test.kbuildContext},
-=======
 			Args: []string{"--destination", kbuildImage, "--dockerfile", test.dockerfilePath},
->>>>>>> 3984d44a
 		}
 		// Pull the kbuild image
 		pullKbuildImage := step{

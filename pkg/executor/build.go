--- conflicted
+++ resolved
@@ -194,12 +194,8 @@
 		if err := sb.build(opts); err != nil {
 			return nil, errors.Wrap(err, "error building stage")
 		}
-<<<<<<< HEAD
-		reviewConfig(stage, &imageConfig.Config)
-		sourceImage, err = mutate.Config(sourceImage, imageConfig.Config)
-=======
+		reviewConfig(stage, &sb.cf.Config)
 		sourceImage, err := mutate.Config(sb.image, sb.cf.Config)
->>>>>>> 8fb220b1
 		if err != nil {
 			return nil, err
 		}
